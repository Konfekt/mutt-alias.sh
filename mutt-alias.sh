#!/bin/bash

# Define usage
usage() {
  cat <<EOF
Usage: $0 [-a alias file] [-d days] [-p] [-f] [-b] [-n] DIRECTORIES
Built mutt aliases from maildir emails in DIRECTORIES.
OPTIONS:
  -a          alias file (default: value of \$alias_file in ~/.muttrc)
  -d          maximal number of days since last sent mail to (default: 0 = unlimited)
  -p          purge aliases previously added by $0
  -f          filter out email addresses that are probably impersonal
  -b          backup the current alias file (if it exists) to *.prev
  -n          create a new alias file instead of modifying the current one
  -h          display this help and exit
EOF
  exit 1
}

# Parse options

max_age=0
purge='false'
filter='false'
backup='false'
new='false'

while getopts 'a:d:pfbnh' opt; do
  case "${opt}" in
    a) alias_file="$OPTARG" ;;
    d) max_age="$OPTARG" ;;
    p) purge='true' ;;
    f) filter='true' ;;
    b) backup='true' ;;
    n) new='true' ;;
    *) usage; exit 1 ;;
  esac
done
shift $((OPTIND-1))

if [ $# = 0 ]; then usage; fi

if [ -z "$alias_file" ]; then
  if command -v mutt >/dev/null 2>&1; then
    alias_file="$(mutt -Q "alias_file")"
  elif [ -f "$HOME/.muttrc" ]; then
    alias_file=$(grep -E --only-matching --no-filename '^\s*set\s+alias_file\s*=.*$' "$HOME/.muttrc")
  fi
  alias_file=$(echo "${alias_file}" | grep -E --only-matching '[^=]+$' -)
fi
alias_file=$(eval echo "${alias_file}")
alias_file="${alias_file/\~/$HOME}"

if ! [ -f "$alias_file" ]; then
  echo "No alias file found. Exiting!"
  exit 1
fi

# Make backup and/or clear previous database
alias_file_prev="${alias_file}.prev"
if [ -f "${alias_file}" ]; then
  if [ $backup = 'true' ] && [ $new = 'true' ]; then
    mv "${alias_file}" "${alias_file_prev}"
  elif [ $backup = 'true' ] && [ $new = 'false' ]; then
    cp "${alias_file}" "${alias_file_prev}"
  elif [ $backup = 'false' ] && [ $new = 'true' ]; then
    rm "${alias_file}"
  fi
fi

touch "$alias_file"
echo Using "${alias_file}" to store aliases...

# make temporary copy of alias file
alias_file_orig="${alias_file}"
TMPDIR=${TMPDIR:-/tmp}
tmp_dir=$(mktemp --directory "$TMPDIR/mutt-alias.XXXXXXXXXX")
alias_file="${tmp_dir}"/aliases
alias_file_new="${tmp_dir}"/aliases.new
cp "${alias_file_orig}" "${alias_file}"
touch "${alias_file_new}"

email_regexp="[[:alnum:]._%+-]+\@([[:alnum:]-]+\.)+[[:alpha:]]{2,}"

if [ "$purge" = true ]; then
  alias_regexp="^alias ([[:alnum:]._%+-]+) .* <\1\@([[:alnum:]-]+\.)+[[:alpha:]]{2,}> # mutt-alias: e-mail sent on [[:digit:]]+"
  sed -Ei "/${alias_regexp}/d" "${alias_file}"
fi

old_IFS=$IFS
for directory in "$@"; do
  # Restore IFS
  IFS=${old_IFS}
  echo "Processing ${directory}"
  if [ "${max_age}" = "0" ]; then
      emails="${directory}"/*
  else
      emails="$(find "${directory}" -type f -mtime "-${max_age}")"
  fi

  for email in $emails; do
    # Parse "To:"
    in_to="$(awk 'BEGIN {found="no"}; ((found=="yes") && /^\S/) || /^$/ {exit}; (found=="yes") && /^\s/ { printf "%s", $0 }; /^To:/ {found="yes"; sub(/^To: ?/, "", $0) ; printf "%s", $0}' "$email")"

    # Parse "Date:"
    in_date="$(awk 'BEGIN {found="no"}; ((found=="yes") && /^\S/) || /^$/ {exit}; (found=="yes") && /^\s/ { printf "%s", $0 }; /^Date:/ {found="yes"; sub(/^Date: ?/, "", $0) ; printf "%s", $0}' "$email")"
    out_date="$( date --date="$in_date" +%s )"
    # If there is no date, then just put an early date in.
    if [ "${out_date}" = "" ]; then out_date="0"; fi

    # Split To: on `,` for multiple recipients
    IFS=','
    for each_to in $in_to; do
      # first delete white space (possibly leading space from `, `),
      # then remove real name (if present),
      # then make lower-case
      out_to="$( <<<"$each_to" tr -d '[:space:]' | sed -E 's/.*<(.*)>/\1/' )"
      out_to=$(echo "$out_to" | tr "[:upper:]" "[:lower:]")
      # get real name
      name_to="$( <<<"$each_to" sed -E 's/(.*)<.*>/\1/' )"
      # get alias by removing domain
      alias_to=${out_to%@*}

      now=$(date +%s)
      out_age=$(( (now - out_date) / 86400 ))

      if [[ "$out_to" =~ ^${email_regexp}$ ]]; then
        # Find previous entry
        grep -F -i -q "${out_to}" "${alias_file}" "${alias_file_new}"
        grep_ret=$?
        if { [ "0" = "$max_age" ] || [ "$out_age" -lt "$max_age" ]; } && [ "${grep_ret}" != "0" ]; then
          hr_out_date="$( date --date=@"$out_date" +%Y-%m-%d@%H:%M:%S )"
          new_entry="alias ${alias_to} $name_to <${out_to}> # mutt-alias: e-mail sent on ${hr_out_date}"
          echo "${new_entry}" >> "${alias_file_new}"
        fi
      fi
    done
    IFS=" "
  done
done

<<<<<<< HEAD
=======
# Restore IFS
IFS=${old_IFS}
>>>>>>> 1ae66adc

if perl -e 'use Encode::MIME::Header;' > /dev/null 2>&1; then
  perl -CS -MEncode -ne 'print decode("MIME-Header", $_)' \
    "${alias_file_new}" > "${alias_file_new}.decoded"
  mv "${alias_file_new}.decoded" "${alias_file_new}"
fi

if [ "$filter" = "true" ]; then
  filter_regexp="<([[:alnum:]._%+-]*([0-9]{9,}|([0-9]+[a-z]+){3,}|\+|nicht-?antworten|ne-?pas-?repondre|not?([-_.])?reply|\b(un)?subscribe\b|\bMAILER\-DAEMON\b)[[:alnum:]._%+-]*\@([[:alnum:]-]+\.)+[[:alpha:]]{2,})> # mutt-alias: e-mail sent on"
  grep -Eiv \
    "$filter_regexp" \
    "${alias_file_new}" > "${alias_file_new}.filtered"

  mv "${alias_file_new}.filtered" "${alias_file_new}"
fi

# append new entries to the alias file
cat "${alias_file_new}" >> ${alias_file}
rm "${alias_file_new}"

# override alias file by temporary copy of alias file
mv "${alias_file}" "${alias_file_orig}"
rmdir "${tmp_dir}"

# Return time it took to run, removing leading zeros
TOTALTIME=$(date --date="1970-01-01 ${SECONDS} sec" +'%T' | sed -E 's/^0(0:(0)?)?//')
echo "Database updated in ${TOTALTIME}."

# ex:ft=sh<|MERGE_RESOLUTION|>--- conflicted
+++ resolved
@@ -139,11 +139,8 @@
   done
 done
 
-<<<<<<< HEAD
-=======
 # Restore IFS
 IFS=${old_IFS}
->>>>>>> 1ae66adc
 
 if perl -e 'use Encode::MIME::Header;' > /dev/null 2>&1; then
   perl -CS -MEncode -ne 'print decode("MIME-Header", $_)' \
